--- conflicted
+++ resolved
@@ -34,13 +34,9 @@
 
 @pytest.fixture
 def trajectory(
-<<<<<<< HEAD
-    obs_space: gym.Space, act_space: gym.Space, length: int,
-=======
     obs_space: gym.Space,
     act_space: gym.Space,
     length: int,
->>>>>>> 08b135fd
 ) -> types.Trajectory:
     """Fixture to generate trajectory of length `length` iid sampled from spaces."""
     if length == 0:
@@ -60,13 +56,9 @@
 
 @pytest.fixture
 def transitions_min(
-<<<<<<< HEAD
-    obs_space: gym.Space, act_space: gym.Space, length: int,
-=======
     obs_space: gym.Space,
     act_space: gym.Space,
     length: int,
->>>>>>> 08b135fd
 ) -> types.TransitionsMinimal:
     obs = np.array([obs_space.sample() for _ in range(length)])
     acts = np.array([act_space.sample() for _ in range(length)])
@@ -76,36 +68,24 @@
 
 @pytest.fixture
 def transitions(
-<<<<<<< HEAD
-    transitions_min: types.TransitionsMinimal, obs_space: gym.Space, length: int,
-=======
     transitions_min: types.TransitionsMinimal,
     obs_space: gym.Space,
     length: int,
->>>>>>> 08b135fd
 ) -> types.Transitions:
     """Fixture to generate transitions of length `length` iid sampled from spaces."""
     next_obs = np.array([obs_space.sample() for _ in range(length)])
     dones = np.zeros(length, dtype=bool)
     return types.Transitions(
-<<<<<<< HEAD
-        **dataclasses.asdict(transitions_min), next_obs=next_obs, dones=dones,
-=======
         **dataclasses.asdict(transitions_min),
         next_obs=next_obs,
         dones=dones,
->>>>>>> 08b135fd
     )
 
 
 @pytest.fixture
 def transitions_rew(
-<<<<<<< HEAD
-    transitions: types.Transitions, length: int,
-=======
     transitions: types.Transitions,
     length: int,
->>>>>>> 08b135fd
 ) -> types.TransitionsWithRew:
     """Like `transitions` but with reward randomly sampled from a Gaussian."""
     rews = np.random.randn(length)
@@ -197,21 +177,13 @@
         trajs = [trajectory, trajectory_rew]
         for traj in trajs:
             with pytest.raises(
-<<<<<<< HEAD
-                ValueError, match=r"expected one more observations than actions.*",
+                ValueError,
+                match=r"expected one more observations than actions.*",
             ):
                 dataclasses.replace(traj, obs=traj.obs[:-1])
             with pytest.raises(
-                ValueError, match=r"expected one more observations than actions.*",
-=======
                 ValueError,
                 match=r"expected one more observations than actions.*",
-            ):
-                dataclasses.replace(traj, obs=traj.obs[:-1])
-            with pytest.raises(
-                ValueError,
-                match=r"expected one more observations than actions.*",
->>>>>>> 08b135fd
             ):
                 dataclasses.replace(traj, acts=traj.acts[:-1])
 
@@ -234,12 +206,8 @@
 
         with pytest.raises(ValueError, match=r"rewards dtype.* not a float"):
             dataclasses.replace(
-<<<<<<< HEAD
-                trajectory_rew, rews=np.zeros(len(trajectory_rew), dtype=int),
-=======
                 trajectory_rew,
                 rews=np.zeros(len(trajectory_rew), dtype=int),
->>>>>>> 08b135fd
             )
 
     def test_valid_transitions(
@@ -284,43 +252,24 @@
 
         for trans in [transitions_min, transitions, transitions_rew]:
             with pytest.raises(
-<<<<<<< HEAD
-                ValueError, match=r"obs and acts must have same number of timesteps:.*",
+                ValueError,
+                match=r"obs and acts must have same number of timesteps:.*",
             ):
                 dataclasses.replace(trans, acts=trans.acts[:-1])
             with pytest.raises(
-                ValueError, match=r"obs and infos must have same number of timesteps:.*",
-=======
-                ValueError,
-                match=r"obs and acts must have same number of timesteps:.*",
-            ):
-                dataclasses.replace(trans, acts=trans.acts[:-1])
-            with pytest.raises(
                 ValueError,
                 match=r"obs and infos must have same number of timesteps:.*",
->>>>>>> 08b135fd
             ):
                 dataclasses.replace(trans, infos=[{}] * (length - 1))
 
         for trans in [transitions, transitions_rew]:
             with pytest.raises(
-<<<<<<< HEAD
-                ValueError, match=r"obs and next_obs must have same shape:.*",
-=======
                 ValueError,
                 match=r"obs and next_obs must have same shape:.*",
->>>>>>> 08b135fd
             ):
                 dataclasses.replace(trans, next_obs=np.zeros((len(trans), 4, 2)))
 
             with pytest.raises(
-<<<<<<< HEAD
-                ValueError, match=r"obs and next_obs must have the same dtype:.*",
-            ):
-                dataclasses.replace(
-                    trans, next_obs=np.zeros_like(trans.next_obs, dtype=bool),
-                ),
-=======
                 ValueError,
                 match=r"obs and next_obs must have the same dtype:.*",
             ):
@@ -328,7 +277,6 @@
                     trans,
                     next_obs=np.zeros_like(trans.next_obs, dtype=bool),
                 )
->>>>>>> 08b135fd
 
             _check_1d_shape(
                 fn=lambda bogus_dones: dataclasses.replace(trans, dones=bogus_dones),
@@ -347,12 +295,8 @@
 
         with pytest.raises(ValueError, match=r"rewards dtype.* not a float"):
             dataclasses.replace(
-<<<<<<< HEAD
-                transitions_rew, rews=np.zeros(len(transitions_rew), dtype=int),
-=======
                 transitions_rew,
                 rews=np.zeros(len(transitions_rew), dtype=int),
->>>>>>> 08b135fd
             )
 
 
