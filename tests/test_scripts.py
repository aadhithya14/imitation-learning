--- conflicted
+++ resolved
@@ -22,11 +22,8 @@
 import ray.tune as tune
 import sacred
 import sacred.utils
-<<<<<<< HEAD
 import stable_baselines3
-=======
 import torch as th
->>>>>>> 4ccb64a6
 
 from imitation.rewards import reward_nets
 from imitation.scripts import (
