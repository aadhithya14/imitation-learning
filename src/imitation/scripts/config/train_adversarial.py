--- conflicted
+++ resolved
@@ -62,14 +62,8 @@
 
 @train_adversarial_ex.named_config
 def cartpole():
-<<<<<<< HEAD
-    env_name = "CartPole-v1"
-    rollout_hint = "cartpole"
-    discrim_net_kwargs = {}
-=======
     common = dict(env_name="CartPole-v1")
     algorithm_kwargs = {"allow_variable_horizon": True}
->>>>>>> 4ccc96f9
 
 
 @train_adversarial_ex.named_config
