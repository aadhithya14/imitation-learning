"""Uses RL to train a policy from scratch, saving rollouts and policy.

This can be used:
    1. To train a policy on a ground-truth reward function, as a source of
       synthetic "expert" demonstrations to train IRL or imitation learning
       algorithms.
    2. To train a policy on a learned reward function, to solve a task or
       as a way of evaluating the quality of the learned reward function.
"""

import logging
import os
import os.path as osp
import warnings
from typing import Mapping, Optional

import sacred.run
from sacred.observers import FileStorageObserver
from stable_baselines3.common import callbacks
from stable_baselines3.common.vec_env import VecNormalize

from imitation.data import rollout, types, wrappers
from imitation.policies import serialize
from imitation.rewards.reward_wrapper import RewardVecEnvWrapper
from imitation.rewards.serialize import load_reward
from imitation.scripts.common import common, rl, train
from imitation.scripts.config.train_rl import train_rl_ex


@train_rl_ex.main
def train_rl(
    *,
    _run: sacred.run.Run,
    _seed: int,
    total_timesteps: int,
    normalize_reward: bool,
    normalize_kwargs: dict,
    reward_type: Optional[str],
    reward_path: Optional[str],
    rollout_save_final: bool,
    rollout_save_n_timesteps: Optional[int],
    rollout_save_n_episodes: Optional[int],
    policy_save_interval: int,
    policy_save_final: bool,
) -> Mapping[str, float]:
    """Trains an expert policy from scratch and saves the rollouts and policy.

    Checkpoints:
      At applicable training steps `step` (where step is either an integer or
      "final"):

        - Policies are saved to `{log_dir}/policies/{step}/`.
        - Rollouts are saved to `{log_dir}/rollouts/{step}.pkl`.

    Args:
        total_timesteps: Number of training timesteps in `model.learn()`.
        normalize_reward: Applies normalization and clipping to the reward function by
<<<<<<< HEAD
            keeping a running average of training rewards. Note: this is not
            recommended if using a learned reward that is already normalized.
=======
            keeping a running average of training rewards. Note: this is may be
            redundant if using a learned reward that is already normalized.
>>>>>>> c1bac7ad
        normalize_kwargs: kwargs for `VecNormalize`.
        reward_type: If provided, then load the serialized reward of this type,
            wrapping the environment in this reward. This is useful to test
            whether a reward model transfers. For more information, see
            `imitation.rewards.serialize.load_reward`.
        reward_path: A specifier, such as a path to a file on disk, used by
            reward_type to load the reward model. For more information, see
            `imitation.rewards.serialize.load_reward`.
        rollout_save_final: If True, then save rollouts right after training is
            finished.
        rollout_save_n_timesteps: The minimum number of timesteps saved in every
            file. Could be more than `rollout_save_n_timesteps` because
            trajectories are saved by episode rather than by transition.
            Must set exactly one of `rollout_save_n_timesteps`
            and `rollout_save_n_episodes`.
        rollout_save_n_episodes: The number of episodes saved in every
            file. Must set exactly one of `rollout_save_n_timesteps` and
            `rollout_save_n_episodes`.
        policy_save_interval: The number of training updates between in between
            intermediate rollout saves. If the argument is nonpositive, then
            don't save intermediate updates.
        policy_save_final: If True, then save the policy right after training is
            finished.

    Returns:
        The return value of `rollout_stats()` using the final policy.
    """
    custom_logger, log_dir = common.setup_logging()
    rollout_dir = osp.join(log_dir, "rollouts")
    policy_dir = osp.join(log_dir, "policies")
    os.makedirs(rollout_dir, exist_ok=True)
    os.makedirs(policy_dir, exist_ok=True)

    venv = common.make_venv(
        post_wrappers=[lambda env, idx: wrappers.RolloutInfoWrapper(env)],
    )
    callback_objs = []
    if reward_type is not None:
        reward_fn = load_reward(reward_type, reward_path, venv)
        venv = RewardVecEnvWrapper(venv, reward_fn)
        callback_objs.append(venv.make_log_callback())
        logging.info(f"Wrapped env in reward {reward_type} from {reward_path}.")

    if normalize_reward:
        # Normalize reward. Reward scale effectively changes the learning rate,
        # so normalizing it makes training more stable. Note we do *not* normalize
        # observations here; use the `NormalizeFeaturesExtractor` instead.
        venv = VecNormalize(venv, norm_obs=False, **normalize_kwargs)
        if reward_type == "RewardNet_normalized":
            warnings.warn(
                "Applying normalization to already normalized reward function. \
                Consider setting normalize_reward as False",
                RuntimeWarning,
            )

    if policy_save_interval > 0:
        save_policy_callback = serialize.SavePolicyCallback(policy_dir)
        save_policy_callback = callbacks.EveryNTimesteps(
            policy_save_interval,
            save_policy_callback,
        )
        callback_objs.append(save_policy_callback)
    callback = callbacks.CallbackList(callback_objs)

    rl_algo = rl.make_rl_algo(venv)
    rl_algo.set_logger(custom_logger)
    rl_algo.learn(total_timesteps, callback=callback)

    # Save final artifacts after training is complete.
    if rollout_save_final:
        save_path = osp.join(rollout_dir, "final.pkl")
        sample_until = rollout.make_sample_until(
            rollout_save_n_timesteps,
            rollout_save_n_episodes,
        )
        types.save(save_path, rollout.rollout(rl_algo, venv, sample_until))
    if policy_save_final:
        output_dir = os.path.join(policy_dir, "final")
        serialize.save_stable_model(output_dir, rl_algo)

    # Final evaluation of expert policy.
    return train.eval_policy(rl_algo, venv)


def main_console():
    observer = FileStorageObserver(osp.join("output", "sacred", "train_rl"))
    train_rl_ex.observers.append(observer)
    train_rl_ex.run_commandline()


if __name__ == "__main__":  # pragma: no cover
    main_console()<|MERGE_RESOLUTION|>--- conflicted
+++ resolved
@@ -55,13 +55,8 @@
     Args:
         total_timesteps: Number of training timesteps in `model.learn()`.
         normalize_reward: Applies normalization and clipping to the reward function by
-<<<<<<< HEAD
-            keeping a running average of training rewards. Note: this is not
-            recommended if using a learned reward that is already normalized.
-=======
             keeping a running average of training rewards. Note: this is may be
             redundant if using a learned reward that is already normalized.
->>>>>>> c1bac7ad
         normalize_kwargs: kwargs for `VecNormalize`.
         reward_type: If provided, then load the serialized reward of this type,
             wrapping the environment in this reward. This is useful to test
