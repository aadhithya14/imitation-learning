"""Example discrete MDPs for use with tabular MCE IRL."""

from typing import Optional

import gym
import numpy as np

from imitation.envs.resettable_env import TabularModelEnv


def make_random_trans_mat(
    n_states,
    n_actions,
    max_branch_factor,
    rand_state=np.random,
) -> np.ndarray:
    """Make a 'random' transition matrix.

    Each action goes to at least `max_branch_factor` other states from the
    current state, with transition distribution sampled from Dirichlet(1,1,…,1).

    This roughly apes the strategy from some old Lisp code that Rich Sutton
    left on the internet (http://incompleteideas.net/RandomMDPs.html), and is
    therefore a legitimate way to generate MDPs.

    Args:
        n_states: Number of states.
        n_actions: Number of actions.
        max_branch_factor: Maximum number of states that can be reached from
            each state-action pair.
        rand_state: NumPy random state.

    Returns:
        The transition matrix `mat`, where `mat[s,a,next_s]` gives the probability
        of transitioning to `next_s` after taking action `a` in state `s`.
    """
    out_mat = np.zeros((n_states, n_actions, n_states), dtype="float32")
    for start_state in range(n_states):
        for action in range(n_actions):
            # uniformly sample a number of successors in [1,max_branch_factor]
            # for this action
            succs = rand_state.randint(1, max_branch_factor + 1)
            next_states = rand_state.choice(n_states, size=(succs,), replace=False)
            # generate random vec in probability simplex
            next_vec = rand_state.dirichlet(np.ones((succs,)))
            next_vec = next_vec / np.sum(next_vec)
            out_mat[start_state, action, next_states] = next_vec
    return out_mat


def make_random_state_dist(
    n_avail: int,
    n_states: int,
    rand_state: np.random.RandomState = np.random,
) -> np.ndarray:
    """Make a random initial state distribution over n_states.

    Args:
        n_avail: Number of states available to transition into.
        n_states: Total number of states.
        rand_state: NumPy random state.

    Returns:
        An initial state distribution that is zero at all but a uniformly random
        chosen subset of `n_avail` states. This subset of chosen states are set to a
        sample from the uniform distribution over the (n_avail-1) simplex, aka the
        flat Dirichlet distribution.

    Raises:
        ValueError: If `n_avail` is not in the range `(0, n_states]`.
    """  # noqa: DAR402
    assert 0 < n_avail <= n_states
    init_dist = np.zeros((n_states,))
    next_states = rand_state.choice(n_states, size=(n_avail,), replace=False)
    avail_state_dist = rand_state.dirichlet(np.ones((n_avail,)))
    init_dist[next_states] = avail_state_dist
    assert np.sum(init_dist > 0) == n_avail
    init_dist = init_dist / np.sum(init_dist)
    return init_dist


def make_obs_mat(
    n_states: int,
    is_random: bool,
    obs_dim: Optional[int],
    rand_state: np.random.RandomState = np.random,
) -> np.ndarray:
    """Makes an observation matrix with a single observation for each state.

    Args:
        n_states (int): Number of states.
        is_random (bool): Are observations drawn at random?
                    If `True`, draw from random normal distribution.
                    If `False`, are unique one-hot vectors for each state.
        obs_dim (int or NoneType): Must be `None` if `is_random == False`.
                 Otherwise, this must be set to the size of the random vectors.
        rand_state (np.random.RandomState): Random number generator.

    Returns:
        A matrix of shape `(n_states, obs_dim if is_random else n_states)`.
    """
    if not is_random:
        assert obs_dim is None
    if is_random:
        obs_mat = rand_state.normal(0, 2, (n_states, obs_dim))
    else:
        obs_mat = np.identity(n_states)
    assert (
        obs_mat.ndim == 2 and obs_mat.shape[:1] == (n_states,) and obs_mat.shape[1] > 0
    )
    return obs_mat.astype(np.float32)


class RandomMDP(TabularModelEnv):
    """AN MDP with a random transition matrix.

    Random matrix is created by `make_random_trans_mat`.
    """

    def __init__(
        self,
        *,
        n_states: int,
        n_actions: int,
        branch_factor: int,
        horizon: int,
        random_obs: bool,
        obs_dim: Optional[int] = None,
        generator_seed: Optional[int] = None,
    ):
        """Builds RandomMDP.

        Args:
            n_states: Number of states.
            n_actions: Number of actions.
            branch_factor: Maximum number of states that can be reached from
                each state-action pair.
            horizon: The horizon of the MDP, i.e. the episode length.
            random_obs: Whether to use random observations (True)
                or one-hot coded (False).
            obs_dim: The size of the observation vectors; must be `None`
                if `random_obs == False`.
            generator_seed: Seed for NumPy RNG.
        """
        super().__init__()
        # this generator is ONLY for constructing the MDP, not for controlling
        # random outcomes during rollouts
        rand_gen = np.random.RandomState(generator_seed)
        if random_obs:
            if obs_dim is None:
                obs_dim = n_states
        else:
            assert obs_dim is None
        self._observation_matrix = make_obs_mat(
            n_states=n_states,
            is_random=random_obs,
            obs_dim=obs_dim,
            rand_state=rand_gen,
        )
        self._transition_matrix = make_random_trans_mat(
            n_states=n_states,
            n_actions=n_actions,
            max_branch_factor=branch_factor,
            rand_state=rand_gen,
        )
        self._initial_state_dist = make_random_state_dist(
<<<<<<< HEAD
            n_avail=branch_factor, n_states=n_states, rand_state=rand_gen,
=======
            n_avail=branch_factor,
            n_states=n_states,
            rand_state=rand_gen,
>>>>>>> 08b135fd
        )
        self._horizon = horizon
        self._reward_weights = rand_gen.randn(self._observation_matrix.shape[-1])
        self._reward_matrix = self._observation_matrix @ self._reward_weights
        assert self._reward_matrix.shape == (self.n_states,)

    @property
    def observation_matrix(self):
        return self._observation_matrix

    @property
    def transition_matrix(self):
        return self._transition_matrix

    @property
    def reward_matrix(self):
        return self._reward_matrix

    @property
    def initial_state_dist(self):
        return self._initial_state_dist

    @property
    def horizon(self):
        return self._horizon


class CliffWorld(TabularModelEnv):
    """A grid world with a goal next to a cliff the agent may fall into.

    Illustration::

         0 1 2 3 4 5 6 7 8 9
        +-+-+-+-+-+-+-+-+-+-+  Wind:
      0 |S|C|C|C|C|C|C|C|C|G|
        +-+-+-+-+-+-+-+-+-+-+  ^ ^ ^
      1 | | | | | | | | | | |  | | |
        +-+-+-+-+-+-+-+-+-+-+
      2 | | | | | | | | | | |  ^ ^ ^
        +-+-+-+-+-+-+-+-+-+-+  | | |

    Aim is to get from S to G. The G square has reward +10, the C squares
    ("cliff") have reward -10, and all other squares have reward -1. Agent can
    move in all directions (except through walls), but there is 30% chance that
    they will be blown upwards by one more unit than intended due to wind.
    Optimal policy is to go out a bit and avoid the cliff, but still hit goal
    eventually.
    """

    def __init__(
        self,
        *,
        width: int,
        height: int,
        horizon: int,
        use_xy_obs: bool,
        rew_default: int = -1,
        rew_goal: int = 10,
        rew_cliff: int = -10,
        fail_p: float = 0.3,
    ):
        """Builds CliffWorld with specified dimensions and reward."""
        super().__init__()
        assert (
            width >= 3 and height >= 2
        ), "degenerate grid world requested; is this a bug?"
        self.width = width
        self.height = height
        succ_p = 1 - fail_p
        n_states = width * height
        O_mat = self._observation_matrix = np.zeros(
<<<<<<< HEAD
            (n_states, 2 if use_xy_obs else n_states), dtype=np.float32,
=======
            (n_states, 2 if use_xy_obs else n_states),
            dtype=np.float32,
>>>>>>> 08b135fd
        )
        R_vec = self._reward_matrix = np.zeros((n_states,))
        T_mat = self._transition_matrix = np.zeros((n_states, 4, n_states))
        self._horizon = horizon

        def to_id_clamp(row, col):
            """Convert (x,y) state to state ID, after clamp x & y to lie in grid."""
            row = min(max(row, 0), height - 1)
            col = min(max(col, 0), width - 1)
            state_id = row * width + col
            assert 0 <= state_id < self.n_states
            return state_id

        for row in range(height):
            for col in range(width):
                state_id = to_id_clamp(row, col)

                # start by computing reward
                if row > 0:
                    r = rew_default  # blank
                elif col == 0:
                    r = rew_default  # start
                elif col == width - 1:
                    r = rew_goal  # goal
                else:
                    r = rew_cliff  # cliff
                R_vec[state_id] = r

                # now compute observation
                if use_xy_obs:
                    # (x, y) coordinate scaled to (0,1)
                    O_mat[state_id, :] = [
                        float(col) / (width - 1),
                        float(row) / (height - 1),
                    ]
                else:
                    # our observation matrix is just the identity; observation
                    # is an indicator vector telling us exactly what state
                    # we're in
                    O_mat[state_id, state_id] = 1

                # finally, compute transition matrix entries for each of the
                # four actions
                for drow in [-1, 1]:
                    for dcol in [-1, 1]:
                        action_id = (drow + 1) + (dcol + 1) // 2
                        target_state = to_id_clamp(row + drow, col + dcol)
                        fail_state = to_id_clamp(row + drow - 1, col + dcol)
                        T_mat[state_id, action_id, fail_state] += fail_p
                        T_mat[state_id, action_id, target_state] += succ_p

        assert np.allclose(np.sum(T_mat, axis=-1), 1, rtol=1e-5), (
            "un-normalised matrix %s" % O_mat
        )

    @property
    def observation_matrix(self):
        return self._observation_matrix

    @property
    def transition_matrix(self):
        return self._transition_matrix

    @property
    def reward_matrix(self):
        return self._reward_matrix

    @property
    def horizon(self):
        return self._horizon

    @property
    def initial_state_dist(self):
        # always start in s0
        rv = np.zeros((self.n_states,))
        rv[0] = 1.0
        return rv

    def draw_value_vec(self, D) -> None:
        """Use matplotlib to plot a vector of values for each state.

        The vector could represent things like reward, occupancy measure, etc.

        Args:
            D: the vector to plot.
        """
        import matplotlib.pyplot as plt

        grid = D.reshape(self.height, self.width)
        plt.imshow(grid)
        plt.gca().grid(False)


def register_cliff(suffix, kwargs):
    gym.register(
        f"imitation/CliffWorld{suffix}-v0",
        entry_point="imitation.envs.examples.model_envs:CliffWorld",
        kwargs=kwargs,
    )


for width, height, horizon in [(7, 4, 9), (15, 6, 18), (100, 20, 110)]:
    for use_xy in [False, True]:
        use_xy_str = "XY" if use_xy else ""
        register_cliff(
            f"{width}x{height}{use_xy_str}",
            kwargs={
                "width": width,
                "height": height,
                "use_xy_obs": use_xy,
                "horizon": horizon,
            },
        )

# These parameter choices are somewhat arbitrary.
# We anticipate most users will want to construct RandomMDP directly.
gym.register(
    "imitation/Random-v0",
    entry_point="imitation.envs.examples.model_envs:RandomMDP",
    kwargs={
        "n_states": 16,
        "n_actions": 3,
        "branch_factor": 2,
        "horizon": 20,
        "random_obs": True,
        "obs_dim": 5,
        "generator_seed": 42,
    },
)<|MERGE_RESOLUTION|>--- conflicted
+++ resolved
@@ -164,13 +164,9 @@
             rand_state=rand_gen,
         )
         self._initial_state_dist = make_random_state_dist(
-<<<<<<< HEAD
-            n_avail=branch_factor, n_states=n_states, rand_state=rand_gen,
-=======
             n_avail=branch_factor,
             n_states=n_states,
             rand_state=rand_gen,
->>>>>>> 08b135fd
         )
         self._horizon = horizon
         self._reward_weights = rand_gen.randn(self._observation_matrix.shape[-1])
@@ -242,12 +238,8 @@
         succ_p = 1 - fail_p
         n_states = width * height
         O_mat = self._observation_matrix = np.zeros(
-<<<<<<< HEAD
-            (n_states, 2 if use_xy_obs else n_states), dtype=np.float32,
-=======
             (n_states, 2 if use_xy_obs else n_states),
             dtype=np.float32,
->>>>>>> 08b135fd
         )
         R_vec = self._reward_matrix = np.zeros((n_states,))
         T_mat = self._transition_matrix = np.zeros((n_states, 4, n_states))
