--- conflicted
+++ resolved
@@ -187,15 +187,11 @@
         succ_p = 1 - fail_p
         n_states = width * height
         O_mat = self._observation_matrix = np.zeros(
-<<<<<<< HEAD
-            (n_states, 2 if use_xy_obs else n_states), dtype=self.dtype
+            (n_states, 2 if use_xy_obs else n_states), dtype=self.dtype,
         )
         R_vec = self._reward_matrix = np.zeros((n_states,), dtype=self.dtype)
         T_mat = self._transition_matrix = np.zeros(
             (n_states, 4, n_states), dtype=self.dtype
-=======
-            (n_states, 2 if use_xy_obs else n_states), dtype=np.float32
->>>>>>> ec3f37bc
         )
         self._horizon = horizon
 
